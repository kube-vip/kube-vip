--- conflicted
+++ resolved
@@ -61,11 +61,7 @@
 func (g *generic) clearEgress(lastKnownGoodEndpoint *string, service *v1.Service, cancel context.CancelFunc, leaderElectionActive *bool) {
 	if *lastKnownGoodEndpoint != "" {
 		log.Warn("existing  endpoint has been removed, no remaining endpoints for leaderElection", "provider", g.provider.GetLabel(), "endpoint", lastKnownGoodEndpoint)
-<<<<<<< HEAD
-		if err := egress.Teardown(*lastKnownGoodEndpoint, service.Spec.LoadBalancerIP, service.Namespace, string(service.UID), service.Annotations, g.config.EgressWithNftables); err != nil {
-=======
 		if err := services.TeardownEgress(*lastKnownGoodEndpoint, service.Spec.LoadBalancerIP, service.Namespace, string(service.UID), service.Annotations, g.config.EgressWithNftables); err != nil {
->>>>>>> a2873b54
 			log.Error("error removing redundant egress rules", "err", err)
 		}
 
