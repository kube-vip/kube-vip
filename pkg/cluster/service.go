--- conflicted
+++ resolved
@@ -126,37 +126,7 @@
 		}
 
 		if c.EnableARP {
-<<<<<<< HEAD
-			go func(ctx context.Context, i int) {
-				ipString := cluster.Network[i].IP()
-				isIPv6 := vip.IsIPv6(ipString)
-
-				var ndp *vip.NdpResponder
-				if isIPv6 {
-					ndp, err = vip.NewNDPResponder(cluster.Network[i].Interface())
-					if err != nil {
-						log.Error("failed to create new NDP Responder")
-						panic("")
-					}
-				}
-
-				if ndp != nil {
-					defer ndp.Close()
-				}
-				log.Info("Gratuitous Arp broadcast repeats every 3 seconds", "ip", ipString, "interface", cluster.Network[i].Interface())
-				for {
-					select {
-					case <-ctx.Done(): // if cancel() execute
-						return
-					default:
-						cluster.ensureIPAndSendGratuitous(i, ndp)
-					}
-					time.Sleep(3 * time.Second)
-				}
-			}(ctxArp, i)
-=======
 			go cluster.layer2Update(ctxArp, cluster.Network[i], c)
->>>>>>> e388b2d1
 		}
 	}
 
@@ -356,40 +326,7 @@
 		}
 
 		if c.EnableARP {
-<<<<<<< HEAD
-			ipString := network.IP()
-			var ndp *vip.NdpResponder
-			if vip.IsIPv6(ipString) {
-				ndp, err = vip.NewNDPResponder(network.Interface())
-				if err != nil {
-					log.Error("failed to create new NDP Responder")
-					panic("")
-				}
-			}
-			go func(ctx context.Context) {
-				if ndp != nil {
-					defer ndp.Close()
-				}
-				log.Debug("(svcs) broadcasting ARP update", "ip", ipString, "interface", network.Interface(), "rate", c.ArpBroadcastRate)
-
-				for {
-					select {
-					case <-ctx.Done(): // if cancel() execute
-						log.Debug("(svcs) ending ARP update", "ip", ipString, "interface", network.Interface(), "rate", c.ArpBroadcastRate)
-						return
-					default:
-						cluster.ensureIPAndSendGratuitous(i, ndp)
-					}
-					if c.ArpBroadcastRate < 500 {
-						log.Error("arp broadcast rate shouldn't be lower that 300ms (defaulting to 3000)", "currentRate", c.ArpBroadcastRate)
-						c.ArpBroadcastRate = 3000
-					}
-					time.Sleep(time.Duration(c.ArpBroadcastRate) * time.Millisecond)
-				}
-			}(ctxArp)
-=======
 			go cluster.layer2Update(ctxArp, cluster.Network[i], c)
->>>>>>> e388b2d1
 		}
 
 		if c.EnableBGP && (c.EnableLeaderElection || c.EnableServicesElection) {
@@ -480,15 +417,9 @@
 	ipString := network.IP()
 
 	// Check if IP is dadfailed
-<<<<<<< HEAD
-	if cluster.Network[index].IsDADFAIL() {
+	if network.IsDADFAIL() {
 		log.Warn("IP address is in dadfailed state, removing config", "ip", ipString, "interface", iface)
-		err := cluster.Network[index].DeleteIP()
-=======
-	if network.IsDADFAIL() {
-		log.Warnf("IP address is in dadfailed state, removing [%s] from interface [%s]", ipString, iface)
 		err := network.DeleteIP()
->>>>>>> e388b2d1
 		if err != nil {
 			log.Warn(err.Error())
 		}
@@ -500,13 +431,8 @@
 		log.Warn(err.Error())
 	}
 	if !set {
-<<<<<<< HEAD
 		log.Warn("Re-applying the VIP configuration", "ip", ipString, "interface", iface)
-		err = cluster.Network[index].AddIP(false)
-=======
-		log.Warnf("Re-applying the VIP configuration [%s] to the interface [%s]", ipString, iface)
 		err = network.AddIP(false)
->>>>>>> e388b2d1
 		if err != nil {
 			log.Warn(err.Error())
 		}
