--- conflicted
+++ resolved
@@ -115,11 +115,8 @@
 			forwardMethod:    forwardMethod,
 			iptablesBackend:  iptablesBackend,
 			ipvsEnabled:      ipvsEnabled,
-<<<<<<< HEAD
 			enableSecurity:   enableSecurity,
-=======
 			possibleSubnets:  subnet,
->>>>>>> c4054fa8
 		}
 
 		subnet, err = SelectSubnet(address, subnet)
