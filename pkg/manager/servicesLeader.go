--- conflicted
+++ resolved
@@ -72,18 +72,10 @@
 				// Mark this service as active (as we've started leading)
 				// we run this in background as it's blocking
 				wg.Add(1)
-<<<<<<< HEAD
-				if err := sm.syncServices(ctx, service, wg); err != nil {
-					log.Error(err)
-				}
-=======
-				go func() {
 					if err := sm.syncServices(ctx, service, wg); err != nil {
 						log.Error(err)
 						childCancel()
 					}
-				}()
->>>>>>> 600c1db2
 			},
 			OnStoppedLeading: func() {
 				// we can do cleanup here
